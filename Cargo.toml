--- conflicted
+++ resolved
@@ -20,11 +20,8 @@
 syntect = { version = "5.2.0", default-features = false, features = ["regex-fancy", "parsing", "default-themes", "default-syntaxes"] }
 sysinfo = "0.32.0"
 tempfile = "3.13.0"
-<<<<<<< HEAD
 urlencoding = "2.1.3"
-=======
 whoami = "1.5.2"
->>>>>>> a46113fe
 
 [dev-dependencies]
 serial_test = "3.1.1"

use clap::Parser;
<<<<<<< HEAD
use s4n::cli::{Cli, Commands};
use s4n::commands::tool::{create_tool, handle_tool_commands};
use s4n::commands::workflow::handle_workflow_commands;
=======
use s4n::{
    cli::{Cli, Commands},
    commands::{
        execute::handle_execute_commands,
        init::handle_init_command,
        tool::{create_tool, handle_tool_commands},
    },
    error::{CommandError, ExitCode},
};
>>>>>>> 15a1eb16
use std::{error::Error, process::exit};

fn main() {
    if let Err(e) = run() {
        eprintln!("Error: {}", e);
        if let Some(cmd_err) = e.downcast_ref::<CommandError>() {
            exit(cmd_err.exit_code());
        } else {
            exit(1);
        }
    }
    exit(0);
}

fn run() -> Result<(), Box<dyn Error>> {
    let args = Cli::parse();

    match &args.command {
        Commands::Init(args) => handle_init_command(args)?,
        Commands::Tool { command } => handle_tool_commands(command)?,
        Commands::Run(args) => create_tool(args)?,
        Commands::Workflow { command } => handle_workflow_commands(command)?,
        Commands::Annotate => todo!(),
        Commands::Execute { command } | Commands::Ex { command } => handle_execute_commands(command)?,
        Commands::Sync => todo!(),
    }
    Ok(())
}<|MERGE_RESOLUTION|>--- conflicted
+++ resolved
@@ -1,19 +1,14 @@
 use clap::Parser;
-<<<<<<< HEAD
-use s4n::cli::{Cli, Commands};
-use s4n::commands::tool::{create_tool, handle_tool_commands};
-use s4n::commands::workflow::handle_workflow_commands;
-=======
 use s4n::{
     cli::{Cli, Commands},
     commands::{
         execute::handle_execute_commands,
         init::handle_init_command,
         tool::{create_tool, handle_tool_commands},
+        workflow::handle_workflow_command
     },
     error::{CommandError, ExitCode},
 };
->>>>>>> 15a1eb16
 use std::{error::Error, process::exit};
 
 fn main() {

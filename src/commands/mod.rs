<<<<<<< HEAD
pub mod tool;
pub mod workflow;
=======
pub mod execute;
pub mod init;
pub mod tool;
>>>>>>> 15a1eb16
<|MERGE_RESOLUTION|>--- conflicted
+++ resolved
@@ -1,8 +1,4 @@
-<<<<<<< HEAD
-pub mod tool;
-pub mod workflow;
-=======
 pub mod execute;
 pub mod init;
 pub mod tool;
->>>>>>> 15a1eb16
+pub mod workflow;
--- conflicted
+++ resolved
@@ -1,8 +1,4 @@
-<<<<<<< HEAD
 use crate::config;
-=======
-use crate::config::Config;
->>>>>>> e6b4a0db
 use clap::{Args, Subcommand};
 use cwl::{
     types::{CWLType, DefaultValue, Directory, File},
@@ -84,94 +80,96 @@
 pub fn execute_remote(args: &RemoteExecuteArgs) -> Result<(), Box<dyn Error>> {
     const POLL_INTERVAL_SECS: u64 = 5;
     const TERMINAL_STATUSES: [&str; 3] = ["finished", "failed", "deleted"];
-<<<<<<< HEAD
-
-    let reana_instance = args.instance.trim_end_matches('/');
-    let reana_token = &args.token;
-=======
     let ro_crate_dir = "rocrate";
->>>>>>> e6b4a0db
     let file = &args.file;
     let input_file = &args.input_file;
-    let toml_content = std::fs::read_to_string("workflow.toml").map_err(|e| format!("❌ Failed to read workflow.toml: {e}"))?;
-    let mut config: Config = toml::from_str(&toml_content).map_err(|e| format!("❌ Failed to parse workflow.toml: {e}"))?;
-    let reana_instance = match config.reana.instance.as_deref() {
-        Some(url) => url.to_string(),
+
+    //try getting the workflow name from the toml
+    let config_path = PathBuf::from("workflow.toml");
+
+    let mut config: Option<config::Config> = if config_path.exists() {
+        let content = fs::read_to_string(&config_path)?;
+        Some(toml::from_str(&content).map_err(|e| format!("❌ Failed to parse workflow.toml: {e}"))?)
+    } else {
+        None
+    };
+    // Get workflow name
+    let file_str = file.file_stem().unwrap_or_default().to_string_lossy();
+    let workflow_name = Some(
+        config
+            .as_ref()
+            .map(|c| c.workflow.name.as_str())
+            .map(|name| format!("{name} - {file_str}"))
+            .unwrap_or_else(|| file_str.to_string()),
+    );
+    // Get or prompt REANA instance
+    let reana_instance = match config.as_mut().and_then(|c| c.reana.instance.clone()) {
+        Some(url) => url,
         None => {
             print!("Enter REANA instance URL: ");
             std::io::stdout().flush()?;
             let mut input = String::new();
             std::io::stdin().read_line(&mut input)?;
             let value = input.trim().to_string();
-            config.reana.instance = Some(value.clone());
+            if let Some(cfg) = config.as_mut() {
+                cfg.reana.instance = Some(value.clone());
+            }
             value
         }
     };
-    let reana_token = match config.reana.token.as_deref() {
-        Some(token) => token.to_string(),
+    // Get or prompt REANA token
+    let reana_token = match config.as_mut().and_then(|c| c.reana.token.clone()) {
+        Some(token) => token,
         None => {
             print!("Enter REANA access token: ");
             std::io::stdout().flush()?;
             let mut input = String::new();
             std::io::stdin().read_line(&mut input)?;
             let value = input.trim().to_string();
-            config.reana.token = Some(value.clone());
+            if let Some(cfg) = config.as_mut() {
+                cfg.reana.token = Some(value.clone());
+            }
             value
         }
     };
-    // Save updated config back to workflow.toml
-    let updated_toml = config.to_toml().map_err(|e| format!("❌ Failed to serialize updated config: {e}"))?;
-    fs::write("workflow.toml", &updated_toml).map_err(|e| format!("❌ Failed to write updated config to workflow.toml: {e}"))?;
-
-<<<<<<< HEAD
-    let workflow_json = generate_workflow_json_from_cwl(file, input_file).map_err(|e| format!("Failed to generate workflow JSON from CWL: {}", e))?;
+    // Save any new config values
+    if let Some(cfg) = config {
+        let updated_toml = cfg.to_toml().map_err(|e| format!("❌ Failed to serialize updated config: {e}"))?;
+        fs::write(&config_path, updated_toml).map_err(|e| format!("❌ Failed to write updated config to workflow.toml: {e}"))?;
+    }
+    let config_str = fs::read_to_string(&config_path).map_err(|e| format!("❌ Failed to read workflow.toml after update: {e}"))?;
+
+    let workflow_json = generate_workflow_json_from_cwl(file, input_file).map_err(|e| format!("Failed to generate workflow JSON from CWL: {e}"))?;
+    println!("workflow_json {:?}", workflow_json);
 
     let converted_yaml: serde_yaml::Value =
-        serde_json::from_value(workflow_json.clone()).map_err(|e| format!("Failed to convert workflow JSON to YAML: {}", e))?;
+        serde_json::from_value(workflow_json.clone()).map_err(|e| format!("Failed to convert workflow JSON to YAML: {e}"))?;
 
     println!("✅ Created workflow JSON");
 
-    let ping_status = ping_reana(reana_instance).map_err(|e| format!("Failed to ping Reana server: {}", e))?;
+    let ping_status = ping_reana(&reana_instance).map_err(|e| format!("Failed to ping Reana server: {e}"))?;
 
     if ping_status.get("status").and_then(|s| s.as_str()) != Some("200") {
         eprintln!("⚠️ Unexpected response from Reana server: {ping_status:?}");
         return Ok(());
     }
 
-    //try getting the workflow name from the toml
-    let config_path = PathBuf::from("workflow.toml");
-    let workflow_name = if config_path.exists() {
-        let config = fs::read_to_string(config_path)?;
-        let config: config::Config = toml::from_str(&config)?;
-        Some(config.workflow.name)
-    } else {
-        None
-    };
-    //append filename or just use it
-    let file_str = file.file_stem().unwrap_or_default().to_string_lossy();
-    let workflow_name = Some(
-        workflow_name
-            .as_ref()
-            .map(|name| format!("{name} - {file_str}"))
-            .unwrap_or_else(|| file_str.to_string()),
-    );
-
-    let create_response = create_workflow(reana_instance, reana_token, &workflow_json, workflow_name.as_deref())
-        .map_err(|e| format!("Failed to create workflow on Reana: {}", e))?;
+    let create_response = create_workflow(&reana_instance, &reana_token, &workflow_json, workflow_name.as_deref())
+        .map_err(|e| format!("Failed to create workflow on Reana: {e}"))?;
 
     let Some(workflow_name) = create_response["workflow_name"].as_str() else {
         return Err("Missing 'workflow_name' in workflow creation response".into());
     };
 
-    upload_files(reana_instance, reana_token, input_file, file, workflow_name, &workflow_json)
-        .map_err(|e| format!("Failed to upload files to Reana: {}", e))?;
-
-    start_workflow(reana_instance, reana_token, workflow_name, None, None, false, converted_yaml)
-        .map_err(|e| format!("Failed to start workflow: {}", e))?;
+    upload_files(&reana_instance, &reana_token, input_file, file, workflow_name, &workflow_json)
+        .map_err(|e| format!("Failed to upload files to Reana: {e}"))?;
+
+    start_workflow(&reana_instance, &reana_token, workflow_name, None, None, false, converted_yaml)
+        .map_err(|e| format!("Failed to start workflow: {e}"))?;
 
     loop {
         let status_response =
-            get_workflow_status(reana_instance, reana_token, workflow_name).map_err(|e| format!("Failed to fetch workflow status: {}", e))?;
+            get_workflow_status(&reana_instance, &reana_token, workflow_name).map_err(|e| format!("Failed to fetch workflow status: {e}"))?;
 
         let workflow_status = status_response["status"].as_str().unwrap_or("unknown");
 
@@ -179,73 +177,43 @@
             match workflow_status {
                 "finished" => {
                     println!("✅ Workflow finished successfully.");
-                    download_files(reana_instance, reana_token, workflow_name, &workflow_json)
-                        .map_err(|e| format!("Failed to download output files: {}", e))?;
-=======
-    let workflow_json = generate_workflow_json_from_cwl(file, input_file)?;
-    let ping_status = ping_reana(&reana_instance)?;
-    if ping_status.get("status").and_then(|s| s.as_str()) != Some("200") {
-        eprintln!("Unexpected status response from Reana server: {ping_status:?}");
-        return Ok(());
-    }
-    let create_response = create_workflow(&reana_instance, &reana_token, &workflow_json)?;
-    if let Some(workflow_name) = create_response["workflow_name"].as_str() {
-        upload_files(&reana_instance, &reana_token, input_file, file, workflow_name, &workflow_json)?;
-        let converted_yaml: serde_yaml::Value = serde_json::from_value(workflow_json.clone())?;
-        start_workflow(&reana_instance, &reana_token, workflow_name, None, None, false, converted_yaml)?;
-        loop {
-            let status_response = get_workflow_status(&reana_instance, &reana_token, workflow_name)?;
-            let workflow_status = status_response["status"].as_str().unwrap_or("unknown");
-            if TERMINAL_STATUSES.contains(&workflow_status) {
-                match workflow_status {
-                    "finished" => {
-                        println!("✅ Workflow finished successfully.");
-                        let output_files = workflow_json
-                            .get("outputs")
-                            .and_then(|outputs| outputs.get("files"))
-                            .and_then(|files| files.as_array())
-                            .map(|arr| {
-                                arr.iter()
-                                    .filter_map(|v| v.as_str())
-                                    .map(|filename| format!("outputs/{filename}"))
-                                    .collect::<Vec<String>>()
-                            })
+                    let output_files = workflow_json
+                        .get("outputs")
+                        .and_then(|outputs| outputs.get("files"))
+                        .and_then(|files| files.as_array())
+                        .map(|arr| {
+                            arr.iter()
+                                .filter_map(|v| v.as_str())
+                                .map(|filename| format!("outputs/{filename}"))
+                                .collect::<Vec<String>>()
+                        })
+                        .unwrap_or_default();
+                    download_files(&reana_instance, &reana_token, workflow_name, &output_files, Some(ro_crate_dir))?;
+                    if args.rocrate {
+                        let logs = get_workflow_logs(&reana_instance, &reana_token, workflow_name)?;
+                        let logs_str = serde_json::to_string_pretty(&logs).expect("Failed to serialize reana JSON logs");
+                        let conforms_to = [
+                            "https://w3id.org/ro/wfrun/process/0.5",
+                            "https://w3id.org/ro/wfrun/workflow/0.5",
+                            "https://w3id.org/ro/wfrun/provenance/0.5",
+                            "https://w3id.org/workflowhub/workflow-ro-crate/1.0",
+                        ];
+                        let workspace_response = get_workflow_workspace(&reana_instance, &reana_token, workflow_name)?;
+                        let workspace_files: Vec<String> = workspace_response
+                            .get("items")
+                            .and_then(|items| items.as_array())
+                            .map(|array| array.iter().filter_map(|item| item.get("name")?.as_str().map(String::from)).collect())
                             .unwrap_or_default();
-                        download_files(&reana_instance, &reana_token, workflow_name, &output_files, Some(ro_crate_dir))?;
-                        if args.rocrate {
-                            let logs = get_workflow_logs(&reana_instance, &reana_token, workflow_name)?;
-                            let logs_str = serde_json::to_string_pretty(&logs).expect("Failed to serialize reana JSON logs");
-                            let conforms_to = [
-                                "https://w3id.org/ro/wfrun/process/0.5",
-                                "https://w3id.org/ro/wfrun/workflow/0.5",
-                                "https://w3id.org/ro/wfrun/provenance/0.5",
-                                "https://w3id.org/workflowhub/workflow-ro-crate/1.0",
-                            ];
-                            let workspace_response = get_workflow_workspace(&reana_instance, &reana_token, workflow_name)?;
-                            let workspace_files: Vec<String> = workspace_response
-                                .get("items")
-                                .and_then(|items| items.as_array())
-                                .map(|array| array.iter().filter_map(|item| item.get("name")?.as_str().map(String::from)).collect())
-                                .unwrap_or_default();
-                            create_ro_crate(
-                                &workflow_json,
-                                &logs_str,
-                                &conforms_to,
-                                Some(ro_crate_dir.to_string()),
-                                &workspace_files,
-                                workflow_name,
-                                &updated_toml,
-                            )?;
-                        }
+                        create_ro_crate(
+                            &workflow_json,
+                            &logs_str,
+                            &conforms_to,
+                            Some(ro_crate_dir.to_string()),
+                            &workspace_files,
+                            workflow_name,
+                            &config_str,
+                        )?;
                     }
-                    "failed" => {
-                        eprintln!("❌ Reana Workflow execution failed.");
-                    }
-                    "deleted" => {
-                        eprintln!("⚠️ Reana Workflow was deleted before completion.");
-                    }
-                    _ => {}
->>>>>>> e6b4a0db
                 }
                 "failed" => {
                     eprintln!("❌ Workflow execution failed.");
@@ -255,19 +223,11 @@
                 }
                 _ => {}
             }
-<<<<<<< HEAD
             break;
         }
 
         thread::sleep(Duration::from_secs(POLL_INTERVAL_SECS));
-=======
-            thread::sleep(Duration::from_secs(POLL_INTERVAL_SECS));
-        }
-    } else {
-        eprintln!("Reana workflow creation failed {create_response:?}");
->>>>>>> e6b4a0db
-    }
-
+    }
     Ok(())
 }
 

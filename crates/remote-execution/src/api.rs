use crate::utils::{collect_files_recursive, get_location, load_cwl_yaml, load_yaml_file, resolve_input_file_path, sanitize_path};
<<<<<<< HEAD
use anyhow::{Context, Result};
=======
>>>>>>> e6b4a0db
use reqwest::blocking::{Client, ClientBuilder};
use reqwest::header::{HeaderMap, HeaderValue, CONTENT_TYPE};
use serde_json::json;
use serde_json::Value;
use std::collections::HashSet;
use std::fs::File;
use std::path::Path;
use std::{
    collections::HashMap,
    error::Error,
    fs,
    io::{Read, Write},
    path::PathBuf,
};

<<<<<<< HEAD
pub fn create_workflow(reana_server: &str, reana_token: &str, workflow: &serde_json::Value, workflow_name: Option<&str>) -> Result<Value, Box<dyn Error>> {
=======
pub fn create_workflow(reana_server: &str, reana_token: &str, workflow: &serde_json::Value) -> Result<Value, Box<dyn Error>> {
>>>>>>> e6b4a0db
    let mut headers = HeaderMap::new();
    headers.insert(CONTENT_TYPE, "application/json".parse()?);

    let client = Client::builder().default_headers(headers).danger_accept_invalid_certs(true).build()?;

<<<<<<< HEAD
    let mut url = format!("{reana_server}/api/workflows?access_token={reana_token}");
    if let Some(name) = workflow_name {
        url.push_str(&format!("&workflow_name={name}"));
    }
=======
    let url = format!("{reana_server}/api/workflows?access_token={reana_token}");
>>>>>>> e6b4a0db

    let response = client.post(&url).json(workflow).send()?.error_for_status()?;

    Ok(response.json()?)
}

pub fn ping_reana(reana_server: &str) -> Result<Value> {
    let ping_url = format!("{reana_server}/api/ping");
<<<<<<< HEAD

    let client = Client::builder()
        .danger_accept_invalid_certs(true)
        .build()
        .context("Failed to build HTTP client")?;

    let response = client
        .get(&ping_url)
        .send()
        .with_context(|| format!("Failed to send GET request to '{ping_url}'"))?;

    let json_response: Value = response.json().with_context(|| format!("Failed to parse JSON from '{ping_url}'"))?;
=======
    // Invalid certs part is needed for our locahost test instance
    let client = Client::builder().danger_accept_invalid_certs(true).build()?;
>>>>>>> e6b4a0db

    Ok(json_response)
}

pub fn start_workflow(
    reana_server: &str,
    reana_token: &str,
    workflow_name: &str,
    operational_parameters: Option<HashMap<String, Value>>,
    input_parameters: Option<HashMap<String, Value>>,
    restart: bool,
    reana_specification: serde_yaml::Value,
) -> Result<Value> {
    let mut headers = HeaderMap::new();
    headers.insert(CONTENT_TYPE, HeaderValue::from_static("application/json"));

<<<<<<< HEAD
    let client = ClientBuilder::new()
        .danger_accept_invalid_certs(true)
        .build()
        .context("Failed to build HTTP client")?;
=======
    headers.insert("Content-Type", "application/json".parse()?);

    // Invalid certs part is needed for our locahost test instance
    let client = ClientBuilder::new().danger_accept_invalid_certs(true).build()?;
>>>>>>> e6b4a0db

    let body = json!({
        "operational_options": operational_parameters.unwrap_or_default(),
        "input_parameters": input_parameters.unwrap_or_default(),
        "restart": restart,
        "reana_specification": reana_specification
    });

    let url = format!("{reana_server}/api/workflows/{workflow_name}/start?access_token={reana_token}");

    let response = client
        .post(&url)
        .headers(headers)
        .json(&body)
        .send()
        .with_context(|| format!("Failed to send POST request to {url}"))?
        .error_for_status()
        .with_context(|| format!("Server returned error status for POST to {url}"))?;

    let json_response: Value = response.json().context("Failed to parse JSON response from workflow start request")?;

    Ok(json_response)
}

<<<<<<< HEAD
pub fn get_workflow_status(reana_server: &str, reana_token: &str, workflow_id: &str) -> Result<Value> {
    let url = format!("{reana_server}/api/workflows/{workflow_id}/status?access_token={reana_token}");

    let client = Client::builder()
        .danger_accept_invalid_certs(true)
        .build()
        .context("Failed to build HTTP client")?;

    let response = client
        .get(&url)
        .send()
        .with_context(|| format!("Failed to send GET request to '{url}'"))?;
=======
pub fn get_workflow_logs(reana_server: &str, reana_token: &str, workflow_id: &str) -> Result<Value, Box<dyn Error>> {
    let url = format!("{}/api/workflows/{}/logs?access_token={}", &reana_server, workflow_id, reana_token);

    let client = Client::builder().danger_accept_invalid_certs(true).build()?;

    let response = client.get(&url).send()?;
    let json_response: Value = response.json()?;

    Ok(json_response)
}

pub fn get_workflow_status(reana_server: &str, reana_token: &str, workflow_id: &str) -> Result<Value, Box<dyn Error>> {
    let url = format!("{}/api/workflows/{}/status?access_token={}", &reana_server, workflow_id, reana_token);

    let client = Client::builder().danger_accept_invalid_certs(true).build()?;
>>>>>>> e6b4a0db

    let status = response.status();
    let json_response: Value = response.json().context("Failed to parse JSON response from workflow status request")?;

    if status.is_success() {
        Ok(json_response)
    } else {
        // Return error but include JSON body
        anyhow::bail!("Server returned status {}: {}", status, json_response);
    }
}

pub fn upload_files(
    reana_server: &str,
    reana_token: &str,
    input_yaml: &Option<String>,
    file: &PathBuf,
    workflow_name: &str,
    workflow_json: &Value,
) -> Result<()> {
    let mut files: HashSet<String> = HashSet::new();
    let input_yaml_value = if let Some(ref input_path) = input_yaml {
        Some(load_yaml_file(Path::new(input_path)).context("Failed to load input YAML file")?)
    } else {
        None
    };

    let base_path = std::env::current_dir()
        .context("Failed to get current working directory")?
        .to_string_lossy()
        .to_string();

    let cwl_yaml = load_cwl_yaml(&base_path, file).context("Failed to load CWL YAML")?;

    // Collect files from workflow JSON
    if let Some(inputs) = workflow_json.get("inputs") {
        if let Some(Value::Array(file_list)) = inputs.get("files") {
            for f in file_list.iter().filter_map(|v| v.as_str()) {
                files.insert(f.to_string());
            }
        }
        if let Some(Value::Array(dir_list)) = inputs.get("directories") {
            for dir in dir_list.iter().filter_map(|v| v.as_str()) {
                let path = Path::new(dir);
                if path.exists() && path.is_dir() {
                    for entry in fs::read_dir(path).context("Failed to read directory")? {
                        let entry = entry.context("Failed to read directory entry")?;
                        let file_path = entry.path();
                        if file_path.is_dir() {
                            collect_files_recursive(&file_path, &mut files).context("Failed to recursively collect directory files")?;
                        } else if file_path.is_file() {
                            if let Some(file_str) = file_path.to_str() {
                                files.insert(file_str.to_string());
                            }
                        }
                    }
                } else {
<<<<<<< HEAD
                    // Resolve indirect directories
                    if let Ok(Some(resolved_path)) =
                        resolve_input_file_path(path.to_string_lossy().as_ref(), input_yaml_value.as_ref(), Some(&cwl_yaml))
                    {
                        let cwd = std::env::current_dir().context("Failed to get cwd")?;

                        let base_path = if let Some(input_yaml_str) = input_yaml {
=======
                    let resolved = resolve_input_file_path(path.to_string_lossy().as_ref(), i.as_ref(), Some(&cwl_yaml));
                    if let Some(resolved_path) = resolved {
                        let cwd = std::env::current_dir()?;

                        let base_path = if let Some(input_yaml_str) = &input_yaml {
>>>>>>> e6b4a0db
                            cwd.join(input_yaml_str)
                        } else {
                            cwd.join(file)
                        };

                        let path_str = base_path.to_string_lossy().to_string();

                        let l = get_location(&path_str, Path::new(&resolved_path)).context("Failed to get location")?;
                        let resolved_dir = PathBuf::from(l);

                        if resolved_dir.exists() && resolved_dir.is_dir() {
                            for entry in fs::read_dir(resolved_dir).context("Failed to read resolved directory")? {
                                let entry = entry.context("Failed to read directory entry")?;
                                let file_path = entry.path();
                                if file_path.is_dir() {
                                    collect_files_recursive(&file_path, &mut files).context("Failed to collect files recursively")?;
                                } else if file_path.is_file() {
                                    let relative = file_path.strip_prefix(&cwd).unwrap_or(&file_path);
                                    if let Some(file_str) = relative.to_str() {
                                        files.insert(file_str.to_string());
                                    }
                                }
                            }
                        }
                    }
                }
            }
        }
    }

    if files.is_empty() {
        println!("No files to upload found in workflow JSON.");
        return Ok(());
    }

    // Prepare HTTP client
    let mut headers = HeaderMap::new();
    headers.insert(CONTENT_TYPE, HeaderValue::from_static("application/octet-stream"));

<<<<<<< HEAD
    let client = ClientBuilder::new()
        .default_headers(headers)
        .danger_accept_invalid_certs(true)
        .build()
        .context("Failed to build HTTP client")?;
=======
    let client = ClientBuilder::new().default_headers(headers).danger_accept_invalid_certs(true).build()?;
>>>>>>> e6b4a0db

    for file_name in files {
        let mut file_path = PathBuf::from(&file_name);
        if !file_path.exists() {
<<<<<<< HEAD
            if let Ok(Some(resolved)) = resolve_input_file_path(file_path.to_string_lossy().as_ref(), input_yaml_value.as_ref(), Some(&cwl_yaml)) {
                let cwd = std::env::current_dir().context("Failed to get cwd")?;
                let base_path = if let Some(input_yaml_str) = input_yaml {
=======
            let resolved = resolve_input_file_path(file_path.to_string_lossy().as_ref(), i.as_ref(), Some(&cwl_yaml));
            if let Some(resolved_path) = resolved {
                let cwd = std::env::current_dir()?;
                let base_path = if let Some(input_yaml_str) = &input_yaml {
>>>>>>> e6b4a0db
                    cwd.join(input_yaml_str)
                } else {
                    cwd.join(file)
                };

                let path_str = base_path.to_string_lossy().to_string();
                let l = get_location(&path_str, Path::new(&resolved)).context("Failed to resolve file location")?;
                file_path = PathBuf::from(l);
            }
        }

        // Read file content
        let mut file = fs::File::open(&file_path).with_context(|| format!("Failed to open file '{}'", file_path.display()))?;
        let mut file_content = Vec::new();
<<<<<<< HEAD
        file.read_to_end(&mut file_content)
            .with_context(|| format!("Failed to read file '{}'", file_path.display()))?;

=======
        file.read_to_end(&mut file_content)?;
>>>>>>> e6b4a0db
        let name = pathdiff::diff_paths(&file_name, std::env::current_dir()?).unwrap_or_else(|| Path::new(&file_name).to_path_buf());

        let upload_url = format!(
            "{}/api/workflows/{}/workspace?file_name={}&access_token={}",
            reana_server,
            workflow_name,
            sanitize_path(&name.to_string_lossy()),
            reana_token
        );

<<<<<<< HEAD
        // Upload file
        let response = client
            .post(&upload_url)
            .body(file_content)
            .send()
            .with_context(|| format!("Failed to upload file to '{upload_url}'"))?;
=======
        let response = client.post(&upload_url).body(file_content).send()?;
>>>>>>> e6b4a0db

        let _response_text = response.text().context("Failed to read server response after upload")?;
    }

    Ok(())
}

<<<<<<< HEAD
pub fn download_files(reana_server: &str, reana_token: &str, workflow_name: &str, workflow_json: &Value) -> Result<()> {
    let files = workflow_json
        .get("outputs")
        .and_then(|outputs| outputs.get("files"))
        .and_then(|files| files.as_array())
        .map(|arr| arr.iter().filter_map(|v| v.as_str().map(String::from)).collect::<Vec<String>>())
        .unwrap_or_default();

    if files.is_empty() {
        println!("ℹ️  No files to download found in workflow.json.");
        return Ok(());
    }

    let client = ClientBuilder::new()
        .danger_accept_invalid_certs(true)
        .build()
        .context("Failed to build HTTP client")?;

    for file_name in files {
        let url = format!("{reana_server}/api/workflows/{workflow_name}/workspace/outputs/{file_name}?access_token={reana_token}");

        let response = client
            .get(&url)
            .send()
            .with_context(|| format!("Failed to send GET request for file '{file_name}'"))?;

=======
pub fn get_workflow_workspace(reana_server: &str, reana_token: &str, workflow_id: &str) -> Result<serde_json::Value, Box<dyn Error>> {
    let url = format!("{}/api/workflows/{}/workspace?access_token={}", &reana_server, workflow_id, reana_token);
    let client = Client::builder().danger_accept_invalid_certs(true).build()?;
    let response = client.get(&url).send()?;
    let json_response: serde_json::Value = response.json()?;

    Ok(json_response)
}

pub fn download_files(
    reana_server: &str,
    reana_token: &str,
    workflow_name: &str,
    files: &[String],
    folder: Option<&str>,
) -> Result<(), Box<dyn Error>> {
    if files.is_empty() {
        println!("ℹ️ No files to download.");
        return Ok(());
    }
    let client = ClientBuilder::new().danger_accept_invalid_certs(true).build()?;
    if let Some(ref dir) = folder {
        std::fs::create_dir_all(dir)?;
    }
    let mut downloaded_files = vec![];
    for file_name in files {
        let url = format!("{reana_server}/api/workflows/{workflow_name}/workspace/{file_name}?access_token={reana_token}");
        let response = client.get(&url).send()?;
>>>>>>> e6b4a0db
        if response.status().is_success() {
            let file_path_name = Path::new(file_name)
                .file_name()
<<<<<<< HEAD
                .ok_or_else(|| anyhow::anyhow!("Failed to extract file name from path '{}'", file_name))?
                .to_str()
                .ok_or_else(|| anyhow::anyhow!("File name '{}' is not valid UTF-8", file_name))?
                .to_string();

            let mut file = File::create(&file_path).with_context(|| format!("Failed to create local file '{file_path}'"))?;

            let content = response
                .bytes()
                .with_context(|| format!("Failed to read response body for file '{file_name}'"))?;

            file.write_all(&content)
                .with_context(|| format!("Failed to write content to '{file_path}'"))?;

            println!("✅ Downloaded: {file_path}");
        } else {
            let status = response.status();
            let body = response.text().unwrap_or_else(|_| "<unreadable response body>".into());
            println!("❌ Failed to download '{file_name}'. Status: {status}. Response: {body}");
=======
                .ok_or("❌ Failed to extract file name")?
                .to_str()
                .ok_or("❌ Invalid UTF-8 in file name")?
                .to_string();

            let output_path = match &folder {
                Some(dir) => std::path::Path::new(dir).join(&file_path_name),
                None => std::path::PathBuf::from(&file_path_name),
            };
            let mut file = std::fs::File::create(&output_path)?;
            let content = response.bytes()?;
            file.write_all(&content)?;
            println!("✅ Downloaded: {}", output_path.display());
            downloaded_files.push(output_path.to_string_lossy().to_string());
        } else {
            println!("❌ Failed to download {}. Response: {:?}", file_name, response.text()?);
>>>>>>> e6b4a0db
        }
    }
    Ok(())
}

#[cfg(test)]
mod tests {
    use super::*;
    use httpmock::Method::POST;
    use httpmock::MockServer;
    use mockito::{self, Matcher, Server};
    use serde_json::{json, Value};
    use std::fs::{create_dir_all, write};
    use tempfile::{tempdir, NamedTempFile};

    #[test]
    fn test_ping_reana_success() {
        let mut server = Server::new();
        let _mock = server
            .mock("GET", "/api/ping")
            .with_status(200)
            .with_header("content-type", "application/json")
            .with_body(r#"{"status": "ok"}"#)
            .create();
        let response: Value = ping_reana(&server.url()).unwrap();
        assert_eq!(response["status"], "ok");
    }

    #[test]
    fn test_start_workflow_failure() {
        use httpmock::{Method::POST, MockServer};
        use reqwest::blocking::Client;
        use serde_json::{json, Value};

        let server = MockServer::start();

        let workflow_id = "nonexistent-workflow";
        let token = "test-token";

        let expected_json = json!({
            "operational_options": {},
            "input_parameters": {},
            "restart": false,
            "reana_specification": {
                "version": "0.9.4",
                "workflow": {
                    "type": "serial",
                    "specification": {
                        "steps": []
                    }
                },
                "inputs": {},
                "outputs": {}
            }
        });

        let _mock = server.mock(|when, then| {
            when.method(POST)
                .path(format!("/api/workflows/{workflow_id}/start"))
                .query_param("access_token", token)
                .header("authorization", "Bearer test_token")
                .header("content-type", "application/json")
                .json_body(expected_json.clone());

<<<<<<< HEAD
            then.status(404)
                .header("content-type", "application/json")
                .body(r#"{"message": "Workflow not found."}"#);
        });
=======
        let _mock = server
            .mock("POST", format!("/api/workflows/{workflow_id}/start?access_token={token}").as_str())
            .match_header("authorization", "Bearer test_token")
            .match_header("content-type", "application/json")
            .match_body(Matcher::Json(expected_json.clone()))
            .with_status(404)
            .with_header("content-type", "application/json")
            .with_body(r#"{"message": "Workflow not found."}"#)
            .create();
>>>>>>> e6b4a0db

        // Actual HTTP request
        let client = Client::new();
        let res = client
<<<<<<< HEAD
            .post(format!(
                "{}/api/workflows/{}/start?access_token={}",
                &server.base_url(),
                workflow_id,
                token
            ))
=======
            .post(format!("{}/api/workflows/{}/start?access_token={}", &server.url(), workflow_id, token))
>>>>>>> e6b4a0db
            .header("authorization", "Bearer test_token")
            .header("content-type", "application/json")
            .json(&expected_json)
            .send()
            .expect("request failed");

        assert_eq!(res.status(), 404);
        let json: Value = res.json().unwrap();
        assert_eq!(json["message"], "Workflow not found.");

<<<<<<< HEAD
        let yaml_equiv: serde_yaml::Value = serde_yaml::from_str(&expected_json.to_string()).expect("YAML conversion failed");

        let result = start_workflow(&server.base_url(), "test_token", workflow_id, None, None, false, yaml_equiv);
=======
        let result = start_workflow(&server.url(), "test_token", workflow_id, None, None, false, expected_yaml);
>>>>>>> e6b4a0db

        assert!(result.is_err(), "Expected error, but got Ok.");
    }
    #[test]
    fn test_start_workflow_success() {
        use reqwest::blocking::Client;
        let mut server = Server::new();
        let workflow_id = "test-workflow";
        let token = "test-token";

        let expected_json = json!({
            "operational_options": {},
            "input_parameters": {},
            "restart": false,
            "reana_specification": {
                "version": "0.9.4",
                "workflow": {
                    "type": "serial",
                    "specification": {
                        "steps": []
                    }
                },
                "inputs": {},
                "outputs": {}
            }
        });
        let _mock = server
            .mock("POST", format!("/api/workflows/{workflow_id}/start?access_token={token}").as_str())
            .match_header("authorization", "Bearer test_token")
            .match_header("content-type", "application/json")
            .match_body(Matcher::Json(expected_json.clone()))
            .with_status(200)
            .with_header("content-type", "application/json")
            .with_body(r#"{"message": "Workflow started successfully", "status": "started"}"#)
            .create();

        let client = Client::new();
        let res = client
            .post(format!("{}/api/workflows/{}/start?access_token={}", &server.url(), workflow_id, token))
            .header("authorization", "Bearer test_token")
            .header("content-type", "application/json")
            .json(&expected_json)
            .send()
            .expect("request failed");

        assert_eq!(res.status(), 200);
        let json: Value = res.json().unwrap();
        assert_eq!(json["message"], "Workflow started successfully");
        assert_eq!(json["status"], "started");
    }

    #[test]
    fn test_create_workflow_success() {
        let server = MockServer::start();
        let workflow_payload = json!({
            "name": "test-workflow",
            "type": "serial",
            "specification": {
                "steps": []
            }
        });

        let mock = server.mock(|when, then| {
            when.method(POST)
                .path("/api/workflows")
                .query_param("access_token", "test-token")
                .header("content-type", "application/json")
                .json_body(workflow_payload.clone());
            then.status(201).json_body(json!({
                "message": "Workflow created",
                "workflow_id": "1234"
            }));
        });

<<<<<<< HEAD
        let result = create_workflow(&server.base_url(), "test-token", &workflow_payload, None);
=======
        let result = create_workflow(&server.base_url(), "test-token", &workflow_payload);
>>>>>>> e6b4a0db

        assert!(result.is_ok());
        let json_response = result.unwrap();
        assert_eq!(json_response["message"], "Workflow created");
        assert_eq!(json_response["workflow_id"], "1234");

        mock.assert();
    }

    #[test]
    fn test_create_workflow_failure_invalid_token() {
        let server = MockServer::start();

        let workflow_payload = json!({
            "name": "fail-case",
            "type": "serial",
            "specification": {
                "steps": []
            }
        });

        let _mock = server.mock(|when, then| {
            when.method(POST).path("/api/workflows");
            then.status(401).json_body(json!({ "message": "Unauthorized" }));
        });

<<<<<<< HEAD
        let result = create_workflow(&server.base_url(), "invalid_token", &workflow_payload, None);
=======
        let result = create_workflow(&server.base_url(), "invalid_token", &workflow_payload);
>>>>>>> e6b4a0db

        assert!(result.is_err());
    }

    #[test]
    fn test_get_workflow_status_success() {
        let server = MockServer::start();

        let workflow_id = "123";
        let access_token = "test_token";

        let _mock = server.mock(|when, then| {
            when.method("GET")
                .path(format!("/api/workflows/{workflow_id}/status"))
                .query_param("access_token", access_token);
            then.status(200)
                .header("content-type", "application/json")
                .body(r#"{"status": "completed"}"#);
        });

        let result = get_workflow_status(&server.base_url(), access_token, workflow_id);

        assert!(result.is_ok());
        let json = result.unwrap();
        assert_eq!(json["status"], "completed");
    }

    #[test]
    fn test_get_workflow_status_failure() {
        let server = MockServer::start();

        let workflow_id = "999";
        let access_token = "test_token";

        let _mock = server.mock(|when, then| {
            when.method("GET")
                .path(format!("/api/workflows/{workflow_id}/status"))
                .query_param("access_token", access_token);
            then.status(404)
                .header("content-type", "application/json")
                .body(r#"{"error": "workflow not found"}"#);
        });

        let result = get_workflow_status(&server.base_url(), access_token, workflow_id);

<<<<<<< HEAD
        assert!(result.is_err());

        let err = result.unwrap_err();
        let err_msg = format!("{:?}", err);
        assert!(err_msg.contains("404"));
        assert!(err_msg.contains("workflow not found"));
=======
        assert!(result.is_ok());
        let json = result.unwrap();
        assert_eq!(json["error"], "workflow not found");
>>>>>>> e6b4a0db
    }

    #[test]
    fn test_upload_files() {
        let server = MockServer::start();

        let reana_token = "test-token";
        let workflow_name = "my_workflow";

        let base_dir = tempdir().unwrap();
        let data_dir = base_dir.path().join("data");
        let wf_dir = base_dir.path().join("tests/test_data/hello_world/workflows");

        create_dir_all(&data_dir).unwrap();
        create_dir_all(&wf_dir).unwrap();

        let pop_file = data_dir.join("population.csv");
        let spk_file = data_dir.join("speakers_revised.csv");
        let dir_file = wf_dir.join("hello.txt");

        write(&pop_file, "data").unwrap();
        write(&spk_file, "data").unwrap();
        write(&dir_file, "workflow file").unwrap();

        let _mock_upload = server.mock(|when, then| {
            when.method(POST)
                .path(format!("/api/workflows/{workflow_name}/workspace"))
                .query_param("access_token", reana_token)
                .query_param_exists("file_name");
            then.status(200).header("content-type", "text/plain").body("uploaded");
        });

        let workflow_json = json!({
            "inputs": {
                "directories": [ wf_dir.to_str().unwrap() ],
                "files": [
                    pop_file.to_str().unwrap(),
                    spk_file.to_str().unwrap()
                ],
                "parameters": {
                    "population": {
                        "class": "File",
                        "location": pop_file.to_str().unwrap()
                    },
                    "speakers": {
                        "class": "File",
                        "location": spk_file.to_str().unwrap()
                    }
                }
            }
        });

        let dummy_cwl = NamedTempFile::new().unwrap();
        write(dummy_cwl.path(), "cwlVersion: v1.2").unwrap();

        let result = upload_files(
            &server.base_url(),
            reana_token,
            &None,
            &dummy_cwl.path().to_path_buf(),
            workflow_name,
            &workflow_json,
        );

        assert!(result.is_ok(), "upload_files failed: {:?}", result.err());
        _mock_upload.assert_hits(3);
    }

    #[test]
    fn test_download_files_no_files() {
        let server = MockServer::start();
        let reana_token = "test-token";
        let workflow_name = "my_workflow";

        let files = vec![];

<<<<<<< HEAD
        let result = download_files(&server.base_url(), reana_token, workflow_name, &workflow_json);
=======
        let result = download_files(&server.base_url(), reana_token, workflow_name, &files, None);
>>>>>>> e6b4a0db

        assert!(result.is_ok(), "download_files failed: {:?}", result.err());
    }

    #[test]
    fn test_download_files_success() {
        use httpmock::MockServer;
        use std::env;
        use std::fs;
        use tempfile::tempdir;

        let server = MockServer::start();
        let reana_token = "test-token";
        let workflow_name = "my_workflow";
        let test_filename = "results.svg";
        let test_content = "<svg>mock-content</svg>";

        let _mock = server.mock(|when, then| {
            when.method("GET")
<<<<<<< HEAD
                .path(format!("/api/workflows/{workflow_name}/workspace/outputs/{test_filename}"))
=======
                .path(format!("/api/workflows/{workflow_name}/workspace/{test_filename}"))
>>>>>>> e6b4a0db
                .query_param("access_token", reana_token);
            then.status(200).header("content-type", "image/svg+xml").body(test_content);
        });
        let original_dir = env::current_dir().expect("Failed to get current dir");

        let temp_dir = tempdir().expect("Failed to create temp dir");
        env::set_current_dir(&temp_dir).expect("Failed to set current dir");
        let files = vec!["results.svg".to_string()];

<<<<<<< HEAD
        let result = download_files(&server.base_url(), reana_token, workflow_name, &workflow_json);
=======
        let result = download_files(&server.base_url(), reana_token, workflow_name, &files, None);
>>>>>>> e6b4a0db

        env::set_current_dir(&original_dir).expect("Failed to restore original dir");

        assert!(result.is_ok(), "download_files failed: {:?}", result.err());

        let downloaded_path = temp_dir.path().join(test_filename);
        let contents = fs::read_to_string(&downloaded_path).expect("Failed to read downloaded file");

        assert_eq!(contents, test_content);
        _mock.assert_hits(1);
    }

    #[test]
    fn test_download_files_failure() {
        let server = MockServer::start();
        let reana_token = "test-token";
        let workflow_name = "my_workflow";
        let test_filename = "results.svg";

        let _mock = server.mock(|when, then| {
            when.method("GET")
<<<<<<< HEAD
                .path(format!("/api/workflows/{workflow_name}/workspace/outputs/{test_filename}"))
=======
                .path(format!("/api/workflows/{workflow_name}/workspace/{test_filename}"))
>>>>>>> e6b4a0db
                .query_param("access_token", reana_token);
            then.status(404)
                .header("content-type", "application/json")
                .body(r#"{"error": "File not found"}"#);
        });

<<<<<<< HEAD
        let result = download_files(&server.base_url(), reana_token, workflow_name, &workflow_json);
=======
        let files = vec![test_filename.to_string()];
        let result = download_files(&server.base_url(), reana_token, workflow_name, &files, None);
>>>>>>> e6b4a0db

        assert!(result.is_ok(), "download_files failed: {:?}", result.err());
        _mock.assert_hits(1);
    }
}<|MERGE_RESOLUTION|>--- conflicted
+++ resolved
@@ -1,8 +1,5 @@
 use crate::utils::{collect_files_recursive, get_location, load_cwl_yaml, load_yaml_file, resolve_input_file_path, sanitize_path};
-<<<<<<< HEAD
 use anyhow::{Context, Result};
-=======
->>>>>>> e6b4a0db
 use reqwest::blocking::{Client, ClientBuilder};
 use reqwest::header::{HeaderMap, HeaderValue, CONTENT_TYPE};
 use serde_json::json;
@@ -18,24 +15,21 @@
     path::PathBuf,
 };
 
-<<<<<<< HEAD
-pub fn create_workflow(reana_server: &str, reana_token: &str, workflow: &serde_json::Value, workflow_name: Option<&str>) -> Result<Value, Box<dyn Error>> {
-=======
-pub fn create_workflow(reana_server: &str, reana_token: &str, workflow: &serde_json::Value) -> Result<Value, Box<dyn Error>> {
->>>>>>> e6b4a0db
+pub fn create_workflow(
+    reana_server: &str,
+    reana_token: &str,
+    workflow: &serde_json::Value,
+    workflow_name: Option<&str>,
+) -> Result<Value, Box<dyn Error>> {
     let mut headers = HeaderMap::new();
     headers.insert(CONTENT_TYPE, "application/json".parse()?);
 
     let client = Client::builder().default_headers(headers).danger_accept_invalid_certs(true).build()?;
 
-<<<<<<< HEAD
     let mut url = format!("{reana_server}/api/workflows?access_token={reana_token}");
     if let Some(name) = workflow_name {
         url.push_str(&format!("&workflow_name={name}"));
     }
-=======
-    let url = format!("{reana_server}/api/workflows?access_token={reana_token}");
->>>>>>> e6b4a0db
 
     let response = client.post(&url).json(workflow).send()?.error_for_status()?;
 
@@ -44,7 +38,6 @@
 
 pub fn ping_reana(reana_server: &str) -> Result<Value> {
     let ping_url = format!("{reana_server}/api/ping");
-<<<<<<< HEAD
 
     let client = Client::builder()
         .danger_accept_invalid_certs(true)
@@ -57,10 +50,6 @@
         .with_context(|| format!("Failed to send GET request to '{ping_url}'"))?;
 
     let json_response: Value = response.json().with_context(|| format!("Failed to parse JSON from '{ping_url}'"))?;
-=======
-    // Invalid certs part is needed for our locahost test instance
-    let client = Client::builder().danger_accept_invalid_certs(true).build()?;
->>>>>>> e6b4a0db
 
     Ok(json_response)
 }
@@ -77,17 +66,10 @@
     let mut headers = HeaderMap::new();
     headers.insert(CONTENT_TYPE, HeaderValue::from_static("application/json"));
 
-<<<<<<< HEAD
     let client = ClientBuilder::new()
         .danger_accept_invalid_certs(true)
         .build()
         .context("Failed to build HTTP client")?;
-=======
-    headers.insert("Content-Type", "application/json".parse()?);
-
-    // Invalid certs part is needed for our locahost test instance
-    let client = ClientBuilder::new().danger_accept_invalid_certs(true).build()?;
->>>>>>> e6b4a0db
 
     let body = json!({
         "operational_options": operational_parameters.unwrap_or_default(),
@@ -112,7 +94,17 @@
     Ok(json_response)
 }
 
-<<<<<<< HEAD
+pub fn get_workflow_logs(reana_server: &str, reana_token: &str, workflow_id: &str) -> Result<Value, Box<dyn Error>> {
+    let url = format!("{}/api/workflows/{}/logs?access_token={}", &reana_server, workflow_id, reana_token);
+
+    let client = Client::builder().danger_accept_invalid_certs(true).build()?;
+
+    let response = client.get(&url).send()?;
+    let json_response: Value = response.json()?;
+
+    Ok(json_response)
+}
+
 pub fn get_workflow_status(reana_server: &str, reana_token: &str, workflow_id: &str) -> Result<Value> {
     let url = format!("{reana_server}/api/workflows/{workflow_id}/status?access_token={reana_token}");
 
@@ -125,23 +117,6 @@
         .get(&url)
         .send()
         .with_context(|| format!("Failed to send GET request to '{url}'"))?;
-=======
-pub fn get_workflow_logs(reana_server: &str, reana_token: &str, workflow_id: &str) -> Result<Value, Box<dyn Error>> {
-    let url = format!("{}/api/workflows/{}/logs?access_token={}", &reana_server, workflow_id, reana_token);
-
-    let client = Client::builder().danger_accept_invalid_certs(true).build()?;
-
-    let response = client.get(&url).send()?;
-    let json_response: Value = response.json()?;
-
-    Ok(json_response)
-}
-
-pub fn get_workflow_status(reana_server: &str, reana_token: &str, workflow_id: &str) -> Result<Value, Box<dyn Error>> {
-    let url = format!("{}/api/workflows/{}/status?access_token={}", &reana_server, workflow_id, reana_token);
-
-    let client = Client::builder().danger_accept_invalid_certs(true).build()?;
->>>>>>> e6b4a0db
 
     let status = response.status();
     let json_response: Value = response.json().context("Failed to parse JSON response from workflow status request")?;
@@ -199,7 +174,6 @@
                         }
                     }
                 } else {
-<<<<<<< HEAD
                     // Resolve indirect directories
                     if let Ok(Some(resolved_path)) =
                         resolve_input_file_path(path.to_string_lossy().as_ref(), input_yaml_value.as_ref(), Some(&cwl_yaml))
@@ -207,13 +181,6 @@
                         let cwd = std::env::current_dir().context("Failed to get cwd")?;
 
                         let base_path = if let Some(input_yaml_str) = input_yaml {
-=======
-                    let resolved = resolve_input_file_path(path.to_string_lossy().as_ref(), i.as_ref(), Some(&cwl_yaml));
-                    if let Some(resolved_path) = resolved {
-                        let cwd = std::env::current_dir()?;
-
-                        let base_path = if let Some(input_yaml_str) = &input_yaml {
->>>>>>> e6b4a0db
                             cwd.join(input_yaml_str)
                         } else {
                             cwd.join(file)
@@ -253,29 +220,18 @@
     let mut headers = HeaderMap::new();
     headers.insert(CONTENT_TYPE, HeaderValue::from_static("application/octet-stream"));
 
-<<<<<<< HEAD
     let client = ClientBuilder::new()
         .default_headers(headers)
         .danger_accept_invalid_certs(true)
         .build()
         .context("Failed to build HTTP client")?;
-=======
-    let client = ClientBuilder::new().default_headers(headers).danger_accept_invalid_certs(true).build()?;
->>>>>>> e6b4a0db
 
     for file_name in files {
         let mut file_path = PathBuf::from(&file_name);
         if !file_path.exists() {
-<<<<<<< HEAD
             if let Ok(Some(resolved)) = resolve_input_file_path(file_path.to_string_lossy().as_ref(), input_yaml_value.as_ref(), Some(&cwl_yaml)) {
                 let cwd = std::env::current_dir().context("Failed to get cwd")?;
                 let base_path = if let Some(input_yaml_str) = input_yaml {
-=======
-            let resolved = resolve_input_file_path(file_path.to_string_lossy().as_ref(), i.as_ref(), Some(&cwl_yaml));
-            if let Some(resolved_path) = resolved {
-                let cwd = std::env::current_dir()?;
-                let base_path = if let Some(input_yaml_str) = &input_yaml {
->>>>>>> e6b4a0db
                     cwd.join(input_yaml_str)
                 } else {
                     cwd.join(file)
@@ -290,13 +246,9 @@
         // Read file content
         let mut file = fs::File::open(&file_path).with_context(|| format!("Failed to open file '{}'", file_path.display()))?;
         let mut file_content = Vec::new();
-<<<<<<< HEAD
         file.read_to_end(&mut file_content)
             .with_context(|| format!("Failed to read file '{}'", file_path.display()))?;
 
-=======
-        file.read_to_end(&mut file_content)?;
->>>>>>> e6b4a0db
         let name = pathdiff::diff_paths(&file_name, std::env::current_dir()?).unwrap_or_else(|| Path::new(&file_name).to_path_buf());
 
         let upload_url = format!(
@@ -307,16 +259,12 @@
             reana_token
         );
 
-<<<<<<< HEAD
         // Upload file
         let response = client
             .post(&upload_url)
             .body(file_content)
             .send()
             .with_context(|| format!("Failed to upload file to '{upload_url}'"))?;
-=======
-        let response = client.post(&upload_url).body(file_content).send()?;
->>>>>>> e6b4a0db
 
         let _response_text = response.text().context("Failed to read server response after upload")?;
     }
@@ -324,107 +272,70 @@
     Ok(())
 }
 
-<<<<<<< HEAD
-pub fn download_files(reana_server: &str, reana_token: &str, workflow_name: &str, workflow_json: &Value) -> Result<()> {
-    let files = workflow_json
-        .get("outputs")
-        .and_then(|outputs| outputs.get("files"))
-        .and_then(|files| files.as_array())
-        .map(|arr| arr.iter().filter_map(|v| v.as_str().map(String::from)).collect::<Vec<String>>())
-        .unwrap_or_default();
-
+pub fn download_files(reana_server: &str, reana_token: &str, workflow_name: &str, files: &[String], folder: Option<&str>) -> Result<()> {
     if files.is_empty() {
-        println!("ℹ️  No files to download found in workflow.json.");
+        println!("ℹ️ No files to download.");
         return Ok(());
     }
 
     let client = ClientBuilder::new()
         .danger_accept_invalid_certs(true)
         .build()
-        .context("Failed to build HTTP client")?;
+        .context("❌ Failed to build HTTP client")?;
+
+    if let Some(ref dir) = folder {
+        fs::create_dir_all(dir).with_context(|| format!("❌ Failed to create folder: {dir}"))?;
+    }
 
     for file_name in files {
-        let url = format!("{reana_server}/api/workflows/{workflow_name}/workspace/outputs/{file_name}?access_token={reana_token}");
+        let url = format!("{reana_server}/api/workflows/{workflow_name}/workspace/{file_name}?access_token={reana_token}");
 
         let response = client
             .get(&url)
             .send()
-            .with_context(|| format!("Failed to send GET request for file '{file_name}'"))?;
-
-=======
-pub fn get_workflow_workspace(reana_server: &str, reana_token: &str, workflow_id: &str) -> Result<serde_json::Value, Box<dyn Error>> {
-    let url = format!("{}/api/workflows/{}/workspace?access_token={}", &reana_server, workflow_id, reana_token);
-    let client = Client::builder().danger_accept_invalid_certs(true).build()?;
-    let response = client.get(&url).send()?;
-    let json_response: serde_json::Value = response.json()?;
-
-    Ok(json_response)
-}
-
-pub fn download_files(
-    reana_server: &str,
-    reana_token: &str,
-    workflow_name: &str,
-    files: &[String],
-    folder: Option<&str>,
-) -> Result<(), Box<dyn Error>> {
-    if files.is_empty() {
-        println!("ℹ️ No files to download.");
-        return Ok(());
-    }
-    let client = ClientBuilder::new().danger_accept_invalid_certs(true).build()?;
-    if let Some(ref dir) = folder {
-        std::fs::create_dir_all(dir)?;
-    }
-    let mut downloaded_files = vec![];
-    for file_name in files {
-        let url = format!("{reana_server}/api/workflows/{workflow_name}/workspace/{file_name}?access_token={reana_token}");
-        let response = client.get(&url).send()?;
->>>>>>> e6b4a0db
+            .with_context(|| format!("❌ HTTP request failed for URL: {url}"))?;
+
         if response.status().is_success() {
             let file_path_name = Path::new(file_name)
                 .file_name()
-<<<<<<< HEAD
-                .ok_or_else(|| anyhow::anyhow!("Failed to extract file name from path '{}'", file_name))?
-                .to_str()
-                .ok_or_else(|| anyhow::anyhow!("File name '{}' is not valid UTF-8", file_name))?
+                .and_then(|f| f.to_str())
+                .context("❌ Invalid or missing UTF-8 file name")?
                 .to_string();
 
-            let mut file = File::create(&file_path).with_context(|| format!("Failed to create local file '{file_path}'"))?;
-
-            let content = response
-                .bytes()
-                .with_context(|| format!("Failed to read response body for file '{file_name}'"))?;
-
+            let output_path = match folder {
+                Some(dir) => Path::new(dir).join(&file_path_name),
+                None => PathBuf::from(&file_path_name),
+            };
+
+            let content = response.bytes().context("❌ Failed to read response bytes")?;
+
+            let mut file = File::create(&output_path).with_context(|| format!("❌ Failed to create file: {}", output_path.display()))?;
             file.write_all(&content)
-                .with_context(|| format!("Failed to write content to '{file_path}'"))?;
-
-            println!("✅ Downloaded: {file_path}");
+                .with_context(|| format!("❌ Failed to write to file: {}", output_path.display()))?;
+
+            println!("✅ Downloaded: {}", output_path.display());
         } else {
-            let status = response.status();
-            let body = response.text().unwrap_or_else(|_| "<unreadable response body>".into());
-            println!("❌ Failed to download '{file_name}'. Status: {status}. Response: {body}");
-=======
-                .ok_or("❌ Failed to extract file name")?
-                .to_str()
-                .ok_or("❌ Invalid UTF-8 in file name")?
-                .to_string();
-
-            let output_path = match &folder {
-                Some(dir) => std::path::Path::new(dir).join(&file_path_name),
-                None => std::path::PathBuf::from(&file_path_name),
-            };
-            let mut file = std::fs::File::create(&output_path)?;
-            let content = response.bytes()?;
-            file.write_all(&content)?;
-            println!("✅ Downloaded: {}", output_path.display());
-            downloaded_files.push(output_path.to_string_lossy().to_string());
-        } else {
-            println!("❌ Failed to download {}. Response: {:?}", file_name, response.text()?);
->>>>>>> e6b4a0db
+            let error_text = response.text().unwrap_or_else(|_| "Unknown error".to_string());
+            println!("❌ Failed to download {file_name}. Response: {error_text}");
         }
     }
+
     Ok(())
+}
+
+pub fn get_workflow_workspace(reana_server: &str, reana_token: &str, workflow_id: &str) -> Result<Value> {
+    let url = format!("{reana_server}/api/workflows/{workflow_id}/workspace?access_token={reana_token}");
+
+    let client = Client::builder()
+        .danger_accept_invalid_certs(true)
+        .build()
+        .context("❌ Failed to build HTTP client")?;
+
+    let response = client.get(&url).send().with_context(|| format!("❌ Failed to send request to {url}"))?;
+
+    let json_response: Value = response.json().context("❌ Failed to parse JSON response")?;
+
+    Ok(json_response)
 }
 
 #[cfg(test)]
@@ -486,36 +397,20 @@
                 .header("content-type", "application/json")
                 .json_body(expected_json.clone());
 
-<<<<<<< HEAD
             then.status(404)
                 .header("content-type", "application/json")
                 .body(r#"{"message": "Workflow not found."}"#);
         });
-=======
-        let _mock = server
-            .mock("POST", format!("/api/workflows/{workflow_id}/start?access_token={token}").as_str())
-            .match_header("authorization", "Bearer test_token")
-            .match_header("content-type", "application/json")
-            .match_body(Matcher::Json(expected_json.clone()))
-            .with_status(404)
-            .with_header("content-type", "application/json")
-            .with_body(r#"{"message": "Workflow not found."}"#)
-            .create();
->>>>>>> e6b4a0db
 
         // Actual HTTP request
         let client = Client::new();
         let res = client
-<<<<<<< HEAD
             .post(format!(
                 "{}/api/workflows/{}/start?access_token={}",
                 &server.base_url(),
                 workflow_id,
                 token
             ))
-=======
-            .post(format!("{}/api/workflows/{}/start?access_token={}", &server.url(), workflow_id, token))
->>>>>>> e6b4a0db
             .header("authorization", "Bearer test_token")
             .header("content-type", "application/json")
             .json(&expected_json)
@@ -526,13 +421,9 @@
         let json: Value = res.json().unwrap();
         assert_eq!(json["message"], "Workflow not found.");
 
-<<<<<<< HEAD
         let yaml_equiv: serde_yaml::Value = serde_yaml::from_str(&expected_json.to_string()).expect("YAML conversion failed");
 
         let result = start_workflow(&server.base_url(), "test_token", workflow_id, None, None, false, yaml_equiv);
-=======
-        let result = start_workflow(&server.url(), "test_token", workflow_id, None, None, false, expected_yaml);
->>>>>>> e6b4a0db
 
         assert!(result.is_err(), "Expected error, but got Ok.");
     }
@@ -607,11 +498,7 @@
             }));
         });
 
-<<<<<<< HEAD
         let result = create_workflow(&server.base_url(), "test-token", &workflow_payload, None);
-=======
-        let result = create_workflow(&server.base_url(), "test-token", &workflow_payload);
->>>>>>> e6b4a0db
 
         assert!(result.is_ok());
         let json_response = result.unwrap();
@@ -638,11 +525,7 @@
             then.status(401).json_body(json!({ "message": "Unauthorized" }));
         });
 
-<<<<<<< HEAD
         let result = create_workflow(&server.base_url(), "invalid_token", &workflow_payload, None);
-=======
-        let result = create_workflow(&server.base_url(), "invalid_token", &workflow_payload);
->>>>>>> e6b4a0db
 
         assert!(result.is_err());
     }
@@ -688,18 +571,12 @@
 
         let result = get_workflow_status(&server.base_url(), access_token, workflow_id);
 
-<<<<<<< HEAD
         assert!(result.is_err());
 
         let err = result.unwrap_err();
         let err_msg = format!("{:?}", err);
         assert!(err_msg.contains("404"));
         assert!(err_msg.contains("workflow not found"));
-=======
-        assert!(result.is_ok());
-        let json = result.unwrap();
-        assert_eq!(json["error"], "workflow not found");
->>>>>>> e6b4a0db
     }
 
     #[test]
@@ -776,11 +653,7 @@
 
         let files = vec![];
 
-<<<<<<< HEAD
-        let result = download_files(&server.base_url(), reana_token, workflow_name, &workflow_json);
-=======
         let result = download_files(&server.base_url(), reana_token, workflow_name, &files, None);
->>>>>>> e6b4a0db
 
         assert!(result.is_ok(), "download_files failed: {:?}", result.err());
     }
@@ -800,11 +673,7 @@
 
         let _mock = server.mock(|when, then| {
             when.method("GET")
-<<<<<<< HEAD
-                .path(format!("/api/workflows/{workflow_name}/workspace/outputs/{test_filename}"))
-=======
                 .path(format!("/api/workflows/{workflow_name}/workspace/{test_filename}"))
->>>>>>> e6b4a0db
                 .query_param("access_token", reana_token);
             then.status(200).header("content-type", "image/svg+xml").body(test_content);
         });
@@ -814,11 +683,7 @@
         env::set_current_dir(&temp_dir).expect("Failed to set current dir");
         let files = vec!["results.svg".to_string()];
 
-<<<<<<< HEAD
-        let result = download_files(&server.base_url(), reana_token, workflow_name, &workflow_json);
-=======
         let result = download_files(&server.base_url(), reana_token, workflow_name, &files, None);
->>>>>>> e6b4a0db
 
         env::set_current_dir(&original_dir).expect("Failed to restore original dir");
 
@@ -840,23 +705,15 @@
 
         let _mock = server.mock(|when, then| {
             when.method("GET")
-<<<<<<< HEAD
-                .path(format!("/api/workflows/{workflow_name}/workspace/outputs/{test_filename}"))
-=======
                 .path(format!("/api/workflows/{workflow_name}/workspace/{test_filename}"))
->>>>>>> e6b4a0db
                 .query_param("access_token", reana_token);
             then.status(404)
                 .header("content-type", "application/json")
                 .body(r#"{"error": "File not found"}"#);
         });
 
-<<<<<<< HEAD
-        let result = download_files(&server.base_url(), reana_token, workflow_name, &workflow_json);
-=======
         let files = vec![test_filename.to_string()];
         let result = download_files(&server.base_url(), reana_token, workflow_name, &files, None);
->>>>>>> e6b4a0db
 
         assert!(result.is_ok(), "download_files failed: {:?}", result.err());
         _mock.assert_hits(1);
